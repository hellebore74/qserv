--- conflicted
+++ resolved
@@ -245,41 +245,12 @@
           _bFactory(bFactory) {
         //std::cout << *_aliases << std::endl;
     }
-<<<<<<< HEAD
-    query::TableRefN::Ptr get() const {
-=======
-   TableRef::Ptr get() const {
->>>>>>> f931de6c
+    query::TableRef::Ptr get() const {
         if(_cursor->getType() != SqlSQL2TokenTypes::TABLE_REF) {
             throw std::logic_error("_cursor is not a TABLE_REF");
         }
         RefAST node = _cursor->getFirstChild();
-<<<<<<< HEAD
-        RefAST child;
-
-        query::TableRefN::Ptr tn;
-        switch(node->getType()) {
-        case SqlSQL2TokenTypes::TABLE_REF_AUX:
-            child = node->getFirstChild();
-            switch(child->getType()) {
-            case SqlSQL2TokenTypes::QUALIFIED_NAME:
-                tn.reset(_processQualifiedName(child));
-                break;
-            case SqlSQL2TokenTypes::SUBQUERY:
-                tn.reset(_processSubquery(child));
-                break;
-            default:
-                break;
-            }
-            break;
-            // FIXME
-        default:
-            break;
-        }
-        return tn;
-=======
         return _generate(node);
->>>>>>> f931de6c
     }
     void next() {
         _cursor = _cursor->getNextSibling();
@@ -338,10 +309,6 @@
             _cursor = RefAST(); // Clear out cursor so that isDone == true
         }
     }
-<<<<<<< HEAD
-    query::SimpleTableN* 
-    _processQualifiedName(RefAST n) const {
-=======
     TableRef::Ptr _processTableRefAux(RefAST firstSib) const {
         switch(firstSib->getType()) {
         case SqlSQL2TokenTypes::QUALIFIED_NAME:
@@ -540,29 +507,19 @@
                                                           tokenText(sib)));
     }
     TableRef::Ptr _processQualifiedName(RefAST n) const {
->>>>>>> f931de6c
         RefAST qnStub = n;
         RefAST aliasN = _aliases->getAlias(qnStub);
         std::string alias;
         if(aliasN.get()) alias = aliasN->getText();
         QualifiedName qn(n->getFirstChild());
         if(qn.names.size() > 1) {
-<<<<<<< HEAD
-            return new query::SimpleTableN(qn.getQual(1), qn.getName(), alias);
+            return query::TableRef::Ptr(new TableRef(qn.getQual(1),
+                                                     qn.getName(), alias));
         } else {
-            return new query::SimpleTableN("", qn.getName(), alias);
-        }
-    }
-    query::TableRefN* _processSubquery(RefAST n) const {
-=======
-            return TableRef::Ptr(new TableRef(qn.getQual(1),
-                                                  qn.getName(), alias));
-        } else {
-            return TableRef::Ptr(new TableRef("", qn.getName(), alias));
-        }
-    }
-    TableRef::Ptr _processSubquery(RefAST n) const {
->>>>>>> f931de6c
+            return query::TableRef::Ptr(new TableRef("", qn.getName(), alias));
+        }
+    }
+    query::TableRef::Ptr _processSubquery(RefAST n) const {
         throw ParseException("Subqueries unsupported", n->getFirstChild());
     }
 
@@ -595,34 +552,20 @@
 
 void
 FromFactory::_import(antlr::RefAST a) {
-<<<<<<< HEAD
-    _list.reset(new query::FromList());
-    _list->_tableRefns.reset(new query::TableRefnList());
-=======
-    boost::shared_ptr<TableRefList> r(new TableRefList());
-    _list.reset(new FromList(r));
->>>>>>> f931de6c
+    boost::shared_ptr<query::TableRefList> r(new query::TableRefList());
+    _list.reset(new query::FromList(r));
 
     // LOGGER_INF << "FROM starts with: " << a->getText()
     //           << " (" << a->getType() << ")" << std::endl;
     std::stringstream ss;
     //LOGGER_INF << "FROM indented: " << walkIndentedString(a) << std::endl;
-<<<<<<< HEAD
-    for(RefGenerator refGen(a, _aliases); !refGen.isDone(); refGen.next()) {
-        query::TableRefN::Ptr p = refGen.get();
-        ss << "Found ref:" ;
-        query::TableRefN& tn = *p;
-        ss << tn;
-        _list->_tableRefns->push_back(p);
-=======
     assert(_bFactory);
     for(RefGenerator refGen(a, _aliases, *_bFactory);
         !refGen.isDone();
         refGen.next()) {
-        TableRef::Ptr p = refGen.get();
+        query::TableRef::Ptr p = refGen.get();
         //ss << "Found ref:" << *p << std::endl;
         _list->_tableRefs->push_back(p);
->>>>>>> f931de6c
     }
     std::string s(ss.str());
     if(s.size() > 0) { LOGGER_INF << s << std::endl; }
