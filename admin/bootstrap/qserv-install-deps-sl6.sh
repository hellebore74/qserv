--- conflicted
+++ resolved
@@ -1,9 +1,6 @@
 #!/bin/bash
 
-<<<<<<< HEAD
-=======
 shopt -s expand_aliases
->>>>>>> 960217b6
 alias yum="yum -y"
 
 yum install scons
