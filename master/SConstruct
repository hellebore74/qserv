# -*- python -*-
#
# SConstruct for qserv/master
#
#  
# Helpful envvars:
#
# SEARCH_ROOTS : Set the include/lib search path prefixes.
#                Redhat/Fedora users will want to add "/usr" so that
#                /usr/lib64 is added.  Defaults to "/usr:/usr/local"
# MYSQL_ROOT : Search a different root for MySQL. Useful if you have a
#              MySQL build that isn't covered by SEARCH_ROOTS or if
#              you'd like to override the version(s) found in system
#              directories or SEARCH_ROOTS 
# SWIG : The path to the swig binary to use.  Use this to specify a
#        particular SWIG installation (1.3.29 is known to be faulty,
#        and is shipped with RHEL5)
#
# Xrootd-specific variables:  The builder expects a xrootd source tree
# compiled/built in-place, so the following XRD variables need to be
# specified since the tree cannot be found automatically.
# XRD_DIR : The path to the xrootd code checkout/clone (the top-level
#           xrootd directory that holds src/, lib/, configure.classic,
#           and others) 
# XRD_PLATFORM : The platform id used by xrootd for the
#                os/machine. e.g., x86_64_linux_26_dbg.  The builder
#                will check $XRD_DIR/lib/$XRD_PLATFORM for xrootd
#                libraries. 


import glob, os.path, re, sys
import distutils.sysconfig

sys.path.append("../common")
import detect_deps

### Distribution creation
def makePythonDist():
    print 'dist', distutils.sysconfig.get_python_inc()
    
if 'install' in COMMAND_LINE_TARGETS:
    makePythonDist()


##############################
## Work starts here.
##############################
env = Environment()
searchRoots = ['/usr', '/usr/local/'] # search in /usr/local by default.
if os.environ.has_key('SEARCH_ROOTS'):
    searchRoots = os.environ['SEARCH_ROOTS'].split(":")


# Start checking deps
# -------------------
hasXrootd = True
canBuild = True

# Find Scalla/xrootd directories
x = detect_deps.XrdHelper(searchRoots)
(xrd_inc, xrd_lib) = x.getXrdLibInc()
if (not xrd_inc) or (not xrd_lib):
    print >>sys.stderr, "Can't find xrootd headers or libraries"
    hasXrootd = False
else:
    print >> sys.stderr, "Using xrootd inc/lib: ", xrd_inc, xrd_lib

# Build the environment
env.Tool('swig')
env['SWIGFLAGS'] = ['-python', '-c++', '-Iinclude'],
env['CPPPATH'] = [distutils.sysconfig.get_python_inc(), 'include'],
env['SHLIBPREFIX'] = ""
env.Append(CPPPATH = ['../common/include'])
env.Append(LIBPATH = ['../common/lib']) 


def importDeps(env, f):
    fName = f+".deps"
    if os.access(fName, os.R_OK):
        deps = eval(open(fName).read()) # import dep file directly
        #print "deps", deps
        env.Append(**deps)
importDeps(env, "../common/include/lsst/qserv/worker.pb.h")
importDeps(env, "../common/include/lsst/qserv/SqlErrorObject.hh")
#importDeps(env, "../common/include/lsst/qserv/SqlConnection.hh")
importDeps(env, "../common/lib/qserv_proto")
#importDeps(env, "../common/lib/qserv_common")

## Allow user-specified swig tool
## SWIG 1.3.29 has bugs which cause the build to fail.
## 1.3.36 is known to work.
if os.environ.has_key('SWIG'):
    env['SWIG'] = os.environ['SWIG']

searchLibs = [xrd_lib]
mysqlRoots = filter(lambda r: "mysql" in r, searchRoots)
if os.environ.has_key('MYSQL_ROOT'):
    mysqlRoots.append(os.environ['MYSQL_ROOT'])

if not mysqlRoots: # If not overridden, use general search roots.
    mysqlRoots = searchRoots

# Look for mysql sub-directories. lib64 is important on RH/Fedora
searchLibs += filter(os.path.exists, 
                     [os.path.join(r, lb, "mysql") 
                      for r in mysqlRoots for lb in ["lib","lib64"]])

detect_deps.composeEnv(env, 
                       roots=searchRoots, 
                       includes=[xrd_inc], 
                       libs=searchLibs)
env.Append(CPPPATH = ["../common/include"])
env.Append(LIBPATH = ["../common/lib"])

if hasXrootd:
    env.Append(CPPPATH = [xrd_inc])
    env.Append(LIBPATH = [xrd_lib])
env.Append(CPPFLAGS = detect_deps.XRDFLAGS + 
           [ "-g", "-pedantic", "-Wno-long-long", "-Wall"])

# Start configuration tests
conf = Configure(env)

<<<<<<< HEAD
env.Append(LIBPATH = ["../common/lib"])
if not conf.CheckLib("qserv_common", language="C++"):
    print >> sys.stderr, "Could not find qserv_common lib"
    canBuild = False


=======
conf.CheckLib("qserv_common")
>>>>>>> bff61f34
# boost library reqs
if not (detect_deps.checkAddBoost(conf, "boost_thread")
        and detect_deps.checkAddBoost(conf, "boost_regex")):
    print >>sys.stderr, "FATAL: Missing boost libs (thread and regex) "
    canBuild = False


# ANTLR
foundAntlr = detect_deps.checkAddAntlr(conf)
if not foundAntlr: canBuild = False


# Close out configuration for no parse test env
parseEnv = conf.Finish()
parseEnv = parseEnv.Clone(LIBS=parseEnv["LIBS"][:])
env = parseEnv.Clone()
conf = Configure(env)

# libssl
<<<<<<< HEAD
if not conf.CheckLib("ssl"):
    print >> sys.stderr, "Could not locate ssl"
    canBuild = False
if not conf.CheckLib("crypto"):
    print >> sys.stderr, "Could not locate libcrypto"
    canBuild = False

=======
if not detect_deps.checkAddSslCrypto(conf): canBuild = False
>>>>>>> bff61f34
# MySQL
if not detect_deps.checkAddMySql(conf): canBuild = False
# XrdPosix
if not detect_deps.checkAddXrdPosix(conf):
    hasXrootd = False

env = conf.Finish()    
canBuild = canBuild and hasXrootd

if foundAntlr:
    SConscript("SConscript.antlr", exports={'env' : env})

parserSrcs = map(lambda x: os.path.join('src', x), 
                 ["AggregateMgr.cc", 
                  "SqlParseRunner.cc",
                  "Templater.cc",
                  "parseTreeUtil.cc",
                  "parseHandlers.cc",
                  "dbgParse.cc",
                  "SqlSubstitution.cc",
                  "Substitution.cc",
                  "ChunkMapping.cc",
                  "SpatialUdfHandler.cc",
<<<<<<< HEAD
                  "SqlSQL2Lexer.cpp", "SqlSQL2Parser.cpp"] )
=======
                  "SqlSQL2Lexer.cpp", 
                  "SqlSQL2Parser.cpp",
                  "TableNamer.cc",
                  "TableRefChecker.cc",
                  "TableRemapper.cc"])
             
>>>>>>> bff61f34

pyPath = 'python/lsst/qserv/master'
pyLibName = os.path.join(pyPath, '_masterLib.so')
dispatchSrcs = map(lambda x: os.path.join('src', x), 
                   ["xrdfile.cc", 
                    "thread.cc", 
                    "MmapFile.cc",
                    "TableMerger.cc",
                    "SqlInsertIter.cc",
                    "PacketIter.cc",
                    "dispatcher.cc", "xrootd.cc",
                    "AsyncQueryManager.cc",
                    "ChunkQuery.cc",
                    "WorkQueue.cc",
                    "Timer.cc"])

srcPaths = dispatchSrcs + [os.path.join(pyPath, 'masterLib.i')] + parserSrcs

runTrans = { 'bin' : os.path.join('bin', 'runTransactions'),
             'srcPaths' : dispatchSrcs + [os.path.join('src',
                                                       "runTransactions.cc")]
             }
# Lexer and Parser cpp files should have been generated with
# "antlr -glib DmlSQL2.g SqlSQL2.g"
testParser = { 'bin' : os.path.join('bin', 'testCppParser'),
               'srcPaths' : (parserSrcs +
                             [os.path.join("tests","testCppParser.cc")]),
               }
# testIter doesn't need all dispatchSrcs, but it's not worth optimizing.
testIter = { 'bin' : os.path.join('bin', 'testIter'),
               'srcPaths' : ( map(lambda x: os.path.join('src', x), 
                                  ["SqlInsertIter.cc",
                                   "PacketIter.cc",
                                   "Timer.cc",
                                   "xrdfile.cc"]) +
                              [os.path.join("tests","testIter.cc")])}

xrdPrecache = { 'bin' : os.path.join('bin', 'xrdPrecache'),
                'srcPaths' : map(lambda x: os.path.join('src', x), 
                                 ["xrdfile.cc", 
                                  "xrootd.cc", 
                                  "WorkQueue.cc",
                                  "xrdPrecache.cc"])}

## FIXME: need to detect Lua so we can generate a "startMysqlProxy"
## script in the installation.
               
def installTo(env, targetDir, pyLib):
    pathList = ["lsst","qserv","master"]
    pyDir = os.path.join(targetDir, *pathList)
    srcPyDir = os.path.join("python" , *pathList)
    
    #install py files
    for s in env.Glob(os.path.join(srcPyDir,"*.py")):
        if s.name == "argv.py": continue # workaround Scons missing argv.py
        env.Alias("install", env.Install(pyDir, s))
    # install pylib.    
    env.Alias("install", env.Install(pyDir, pyLib))
    for p in range(1,len(pathList)): # touch init files
        plist = [targetDir] + pathList[:p] + ["__init__.py"]
        fname = os.path.join(*plist)
        open(fname, "w").close()
    #install bins
    env.Alias("install", 
              env.Install(targetDir, env.Glob(os.path.join("bin","*.py"))))
    #install proxy
    for f in ["mysqlProxy.lua", "startMySQLProxy"]:
        env.Alias("install", env.Install(targetDir, os.path.join("proxy",f)))
    
if canBuild:
    pylib = env.SharedLibrary(pyLibName, srcPaths)
    Depends(pylib, env["antlrdeps"])
    env.Program(runTrans['bin'], runTrans["srcPaths"])
    parseEnv.Program(testParser['bin'], testParser["srcPaths"])
    installTo(env, "dist", pylib)

# Describe what your package contains here.
env.Help("""
LSST Query Services master server package
""")

#
# Build/install things
#
for d in Split("lib examples doc"):
    if os.path.isdir(d):
        try:
            SConscript(os.path.join(d, "SConscript"), exports='env')
        except Exception, e:
            print >> sys.stderr, "%s: %s" % (os.path.join(d, "SConscript"), e)

if not canBuild:
    print >>sys.stderr, "****** Fatal errors. Didn't build anything. ******"
    

# env['IgnoreFiles'] = r"(~$|\.pyc$|^\.svn$|\.o$)"




# Alias("install", [env.Install(env['prefix'], "python"),
#                   env.Install(env['prefix'], "include"),
#                   env.Install(env['prefix'], "lib"),
#                   env.InstallAs(os.path.join(env['prefix'], "doc", "doxygen"),
#                                 os.path.join("doc", "htmlDir")),
#                   env.InstallEups(os.path.join(env['prefix'], "ups"))])

# scons.CleanTree(r"*~ core *.so *.os *.o")

# #
# # Build TAGS files
# #
# files = scons.filesToTag()
# if files:
#     env.Command("TAGS", files, "etags -o $TARGET $SOURCES")

# env.Declare()<|MERGE_RESOLUTION|>--- conflicted
+++ resolved
@@ -121,16 +121,11 @@
 # Start configuration tests
 conf = Configure(env)
 
-<<<<<<< HEAD
 env.Append(LIBPATH = ["../common/lib"])
 if not conf.CheckLib("qserv_common", language="C++"):
     print >> sys.stderr, "Could not find qserv_common lib"
     canBuild = False
 
-
-=======
-conf.CheckLib("qserv_common")
->>>>>>> bff61f34
 # boost library reqs
 if not (detect_deps.checkAddBoost(conf, "boost_thread")
         and detect_deps.checkAddBoost(conf, "boost_regex")):
@@ -150,17 +145,8 @@
 conf = Configure(env)
 
 # libssl
-<<<<<<< HEAD
-if not conf.CheckLib("ssl"):
-    print >> sys.stderr, "Could not locate ssl"
-    canBuild = False
-if not conf.CheckLib("crypto"):
-    print >> sys.stderr, "Could not locate libcrypto"
-    canBuild = False
-
-=======
 if not detect_deps.checkAddSslCrypto(conf): canBuild = False
->>>>>>> bff61f34
+
 # MySQL
 if not detect_deps.checkAddMySql(conf): canBuild = False
 # XrdPosix
@@ -184,16 +170,11 @@
                   "Substitution.cc",
                   "ChunkMapping.cc",
                   "SpatialUdfHandler.cc",
-<<<<<<< HEAD
-                  "SqlSQL2Lexer.cpp", "SqlSQL2Parser.cpp"] )
-=======
                   "SqlSQL2Lexer.cpp", 
                   "SqlSQL2Parser.cpp",
                   "TableNamer.cc",
                   "TableRefChecker.cc",
                   "TableRemapper.cc"])
-             
->>>>>>> bff61f34
 
 pyPath = 'python/lsst/qserv/master'
 pyLibName = os.path.join(pyPath, '_masterLib.so')
